--- conflicted
+++ resolved
@@ -155,12 +155,8 @@
     {
         $this->addHoliday(new Holiday(
             'queensBirthday',
-<<<<<<< HEAD
-=======
+            [],
             new DateTime('second monday of june ' . $this->year, DateTimeZoneFactory::getDateTimeZone($this->timezone)),
->>>>>>> 889f1e11
-            [],
-            new DateTime('second monday of june ' . $this->year, new DateTimeZone($this->timezone)),
             $this->locale,
             Holiday::TYPE_OFFICIAL
         ));
