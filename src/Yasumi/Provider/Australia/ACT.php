--- conflicted
+++ resolved
@@ -143,12 +143,8 @@
     {
         $this->addHoliday(new Holiday(
             'queensBirthday',
-<<<<<<< HEAD
-=======
+            [],
             new DateTime('second monday of june ' . $this->year, DateTimeZoneFactory::getDateTimeZone($this->timezone)),
->>>>>>> 889f1e11
-            [],
-            new DateTime('second monday of june ' . $this->year, new DateTimeZone($this->timezone)),
             $this->locale,
             Holiday::TYPE_OFFICIAL
         ));
