--- conflicted
+++ resolved
@@ -72,12 +72,8 @@
 
         $this->addHoliday(new Holiday(
             'queensBirthday',
-<<<<<<< HEAD
-=======
+            [],
             new DateTime($birthDay, DateTimeZoneFactory::getDateTimeZone($this->timezone)),
->>>>>>> 889f1e11
-            [],
-            new DateTime($birthDay, new DateTimeZone($this->timezone)),
             $this->locale,
             Holiday::TYPE_OFFICIAL
         ));
