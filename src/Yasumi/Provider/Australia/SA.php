<?php declare(strict_types=1);
/**
 * This file is part of the Yasumi package.
 *
 * Copyright (c) 2015 - 2020 AzuyaLabs
 *
 * For the full copyright and license information, please view the LICENSE
 * file that was distributed with this source code.
 *
 * @author Sacha Telgenhof <me@sachatelgenhof.com>
 */

namespace Yasumi\Provider\Australia;

use DateInterval;
use DateTime;
use Yasumi\Exception\UnknownLocaleException;
use Yasumi\Holiday;
use Yasumi\Provider\Australia;
use Yasumi\Provider\DateTimeZoneFactory;

/**
 * Provider for all holidays in South Australia (Australia).
 *
 */
class SA extends Australia
{
    /**
     * Code to identify this Holiday Provider. Typically this is the ISO3166 code corresponding to the respective
     * country or sub-region.
     */
    public const ID = 'AU-SA';

    public $timezone = 'Australia/South';

    /**
     * Initialize holidays for South Australia (Australia).
     *
     * @throws \InvalidArgumentException
     * @throws UnknownLocaleException
     * @throws \Exception
     */
    public function initialize(): void
    {
        parent::initialize();

        $this->addHoliday($this->easterSaturday($this->year, $this->timezone, $this->locale));
        $this->calculateQueensBirthday();
        $this->calculateLabourDay();
        $this->calculateAdelaideCupDay();

        // South Australia have Proclamation Day instead of Boxing Day, but the date definition is slightly different,
        // so we have to rework everything here...
        $this->removeHoliday('christmasDay');
        $this->removeHoliday('secondChristmasDay');
        $this->removeHoliday('christmasHoliday');
        $this->removeHoliday('secondChristmasHoliday');
        $this->calculateProclamationDay();
    }

    /**
     * Easter Saturday.
     *
     * Easter is a festival and holiday celebrating the resurrection of Jesus Christ from the dead. Easter is celebrated
     * on a date based on a certain number of days after March 21st. The date of Easter Day was defined by the Council
     * of Nicaea in AD325 as the Sunday after the first full moon which falls on or after the Spring Equinox.
     *
     * @link https://en.wikipedia.org/wiki/Easter
     *
     * @param int $year the year for which Easter Saturday need to be created
     * @param string $timezone the timezone in which Easter Saturday is celebrated
     * @param string $locale the locale for which Easter Saturday need to be displayed in.
     * @param string $type The type of holiday. Use the following constants: TYPE_OFFICIAL, TYPE_OBSERVANCE,
     *                         TYPE_SEASON, TYPE_BANK or TYPE_OTHER. By default an official holiday is considered.
     *
     * @return Holiday
     *
     * @throws UnknownLocaleException
     * @throws \InvalidArgumentException
     * @throws \Exception
     */
    private function easterSaturday(
        int $year,
        string $timezone,
        string $locale,
        ?string $type = null
    ): Holiday {
        return new Holiday(
            'easterSaturday',
            ['en' => 'Easter Saturday'],
            $this->calculateEaster($year, $timezone)->sub(new DateInterval('P1D')),
            $locale,
            $type ?? Holiday::TYPE_OFFICIAL
        );
    }

    /**
     * Queens Birthday.
     *
     * The Queen's Birthday is an Australian public holiday but the date varies across
     * states and territories. Australia celebrates this holiday because it is a constitutional
     * monarchy, with the English monarch as head of state.
     *
     * Her actual birthday is on April 21, but it's celebrated as a public holiday on the second Monday of June.
     *  (Except QLD & WA)
     *
     * @link https://www.timeanddate.com/holidays/australia/queens-birthday
     *
     * @throws \InvalidArgumentException
     * @throws \Exception
     */
    private function calculateQueensBirthday(): void
    {
        $this->addHoliday(new Holiday(
            'queensBirthday',
<<<<<<< HEAD
=======
            new DateTime('second monday of june ' . $this->year, DateTimeZoneFactory::getDateTimeZone($this->timezone)),
>>>>>>> 889f1e11
            [],
            new DateTime('second monday of june ' . $this->year, new DateTimeZone($this->timezone)),
            $this->locale,
            Holiday::TYPE_OFFICIAL
        ));
    }

    /**
     * Labour Day
     *
     * @throws \Exception
     */
    private function calculateLabourDay(): void
    {
        $date = new DateTime("first monday of october $this->year", DateTimeZoneFactory::getDateTimeZone($this->timezone));

        $this->addHoliday(new Holiday('labourDay', ['en' => 'Labour Day'], $date, $this->locale));
    }

    /**
     * Adelaide Cup Day
     *
     * @link https://en.wikipedia.org/wiki/Adelaide_Cup
     *
     * @throws \InvalidArgumentException
     * @throws \Exception
     */
    private function calculateAdelaideCupDay(): void
    {
        if ($this->year >= 1973) {
            $cupDay = 'second monday of march ' . $this->year;

            if ($this->year < 2006) {
                $cupDay = 'third monday of may ' . $this->year;
            }

            $this->addHoliday(new Holiday(
                'adelaideCup',
<<<<<<< HEAD
=======
                new DateTime($cupDay, DateTimeZoneFactory::getDateTimeZone($this->timezone)),
>>>>>>> 889f1e11
                ['en' => 'Adelaide Cup'],
                new DateTime($cupDay, new DateTimeZone($this->timezone)),
                $this->locale,
                Holiday::TYPE_OFFICIAL
            ));
        }
    }

    /**
     * Proclamation Day
     *
     * @throws \Exception
     */
    private function calculateProclamationDay(): void
    {
<<<<<<< HEAD
        $christmasDay = new DateTime("$this->year-12-25", new DateTimeZone($this->timezone));
        $this->addHoliday(new Holiday(
            'christmasDay',
            [],
            $christmasDay,
            $this->locale,
            Holiday::TYPE_OFFICIAL
        ));
=======
        $christmasDay = new DateTime("$this->year-12-25", DateTimeZoneFactory::getDateTimeZone($this->timezone));
        $this->calculateHoliday('christmasDay', $christmasDay, [], false, false);
>>>>>>> 889f1e11
        switch ($christmasDay->format('w')) {
            case 0: // sunday
                $christmasDay->add(new DateInterval('P1D'));
                $this->addHoliday(new Holiday(
                    'christmasHoliday',
                    ['en' => 'Christmas Holiday'],
                    $christmasDay,
                    $this->locale,
                    Holiday::TYPE_OFFICIAL
                ));
                $proclamationDay = $christmasDay->add(new DateInterval('P1D'));
                $this->addHoliday(new Holiday(
                    'proclamationDay',
                    ['en' => 'Proclamation Day'],
                    $christmasDay,
                    $this->locale,
                    Holiday::TYPE_OFFICIAL
                ));
                break;
            case 5: // friday
                $proclamationDay = $christmasDay->add(new DateInterval('P3D'));
                $this->addHoliday(new Holiday(
                    'proclamationDay',
                    ['en' => 'Proclamation Day'],
                    $christmasDay,
                    $this->locale,
                    Holiday::TYPE_OFFICIAL
                ));
                break;
            case 6: // saturday
                $christmasDay->add(new DateInterval('P2D'));
                $this->addHoliday(new Holiday(
                    'christmasHoliday',
                    ['en' => 'Christmas Holiday'],
                    $christmasDay,
                    $this->locale,
                    Holiday::TYPE_OFFICIAL
                ));
                $proclamationDay = $christmasDay->add(new DateInterval('P1D'));
                $this->addHoliday(new Holiday(
                    'proclamationDay',
                    ['en' => 'Proclamation Day'],
                    $christmasDay,
                    $this->locale,
                    Holiday::TYPE_OFFICIAL
                ));
                break;
            default: // monday-thursday
                $proclamationDay = $christmasDay->add(new DateInterval('P1D'));
                $this->addHoliday(new Holiday(
                    'proclamationDay',
                    ['en' => 'Proclamation Day'],
                    $christmasDay,
                    $this->locale,
                    Holiday::TYPE_OFFICIAL
                ));
                break;
        }
    }
}<|MERGE_RESOLUTION|>--- conflicted
+++ resolved
@@ -113,12 +113,8 @@
     {
         $this->addHoliday(new Holiday(
             'queensBirthday',
-<<<<<<< HEAD
-=======
+            [],
             new DateTime('second monday of june ' . $this->year, DateTimeZoneFactory::getDateTimeZone($this->timezone)),
->>>>>>> 889f1e11
-            [],
-            new DateTime('second monday of june ' . $this->year, new DateTimeZone($this->timezone)),
             $this->locale,
             Holiday::TYPE_OFFICIAL
         ));
@@ -155,12 +151,8 @@
 
             $this->addHoliday(new Holiday(
                 'adelaideCup',
-<<<<<<< HEAD
-=======
+                ['en' => 'Adelaide Cup'],
                 new DateTime($cupDay, DateTimeZoneFactory::getDateTimeZone($this->timezone)),
->>>>>>> 889f1e11
-                ['en' => 'Adelaide Cup'],
-                new DateTime($cupDay, new DateTimeZone($this->timezone)),
                 $this->locale,
                 Holiday::TYPE_OFFICIAL
             ));
@@ -174,8 +166,7 @@
      */
     private function calculateProclamationDay(): void
     {
-<<<<<<< HEAD
-        $christmasDay = new DateTime("$this->year-12-25", new DateTimeZone($this->timezone));
+        $christmasDay = new DateTime("$this->year-12-25", DateTimeZoneFactory::getDateTimeZone($this->timezone));
         $this->addHoliday(new Holiday(
             'christmasDay',
             [],
@@ -183,10 +174,6 @@
             $this->locale,
             Holiday::TYPE_OFFICIAL
         ));
-=======
-        $christmasDay = new DateTime("$this->year-12-25", DateTimeZoneFactory::getDateTimeZone($this->timezone));
-        $this->calculateHoliday('christmasDay', $christmasDay, [], false, false);
->>>>>>> 889f1e11
         switch ($christmasDay->format('w')) {
             case 0: // sunday
                 $christmasDay->add(new DateInterval('P1D'));
