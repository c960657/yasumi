<?php declare(strict_types=1);
/**
 * This file is part of the Yasumi package.
 *
 * Copyright (c) 2015 - 2019 AzuyaLabs
 *
 * For the full copyright and license information, please view the LICENSE
 * file that was distributed with this source code.
 *
 * @author Sacha Telgenhof <me@sachatelgenhof.com>
 */

namespace Yasumi\Provider;

use DateInterval;
use DateTime;
use DateTimeZone;
use Yasumi\Exception\InvalidDateException;
use Yasumi\Exception\UnknownLocaleException;
use Yasumi\Holiday;
use Yasumi\SubstituteHoliday;

/**
 * Provider for all holidays in the USA.
 */
class USA extends AbstractProvider
{
    use CommonHolidays, ChristianHolidays;

    /**
     * Code to identify this Holiday Provider. Typically this is the ISO3166 code corresponding to the respective
     * country or sub-region.
     */
    public const ID = 'US';

    /**
     * Initialize holidays for the USA.
     *
     * @throws InvalidDateException
     * @throws \InvalidArgumentException
     * @throws UnknownLocaleException
     * @throws \Exception
     */
    public function initialize(): void
    {
        $this->timezone = 'America/New_York';

        // Add common holidays
        $this->addHoliday($this->newYearsDay($this->year, $this->timezone, $this->locale));

        // Add Christian holidays
        $this->addHoliday($this->christmasDay($this->year, $this->timezone, $this->locale));

        // Calculate other holidays
        $this->calculateMartinLutherKingday();
        $this->calculateWashingtonsBirthday();
        $this->calculateMemorialDay();
        $this->calculateIndependenceDay();
        $this->calculateLabourDay();
        $this->calculateColumbusDay();
        $this->calculateVeteransDay();
        $this->calculateThanksgivingDay();

        $this->calculateSubstituteHolidays();
    }

    /**
     * Dr. Martin Luther King Day.
     *
     * Honors Dr. Martin Luther King, Jr., Civil Rights leader, who was actually born on January 15, 1929; combined
     * with other holidays in several states. It is observed on the third Monday of January since 1986.
     *
     * @link http://en.wikipedia.org/wiki/Martin_Luther_King,_Jr._Day
     *
     * @throws \Exception
     */
    private function calculateMartinLutherKingday(): void
    {
        if ($this->year >= 1986) {
            $this->addHoliday(new Holiday('martinLutherKingDay', [
                'en_US' => 'Dr. Martin Luther King Jr\'s Birthday'
            ], new DateTime("third monday of january $this->year", new DateTimeZone($this->timezone)), $this->locale));
        }
    }

    /**
     * Washington's Birthday.
     *
     * Washington's Birthday is a United States federal holiday celebrated on the third Monday of February in honor
     * of George Washington, the first President of the United States. Colloquially, it is widely known as
     * Presidents Day and is often an occasion to remember all the presidents.
     *
     * Washington's Birthday was first declared a federal holiday by an 1879 act of Congress. The Uniform Holidays
     * Act, 1968 shifted the date of the commemoration of Washington's Birthday from February 22 to the third Monday
     * in February.
     *
     * @link http://en.wikipedia.org/wiki/Washington%27s_Birthday
     *
     * @throws \Exception
     */
    private function calculateWashingtonsBirthday(): void
    {
        if ($this->year >= 1879) {
            $date = new DateTime("$this->year-2-22", new DateTimeZone($this->timezone));
            if ($this->year >= 1968) {
                $date = new DateTime("third monday of february $this->year", new DateTimeZone($this->timezone));
            }
            $this->addHoliday(new Holiday('washingtonsBirthday', [
                'en_US' => 'Washington\'s Birthday'
            ], $date, $this->locale));
        }
    }

    /**
     * Memorial Day.
     *
     * Honors the nation's war dead from the Civil War onwards; marks the unofficial beginning of the summer season.
     *
     * Memorial Day was first declared a federal holiday on May 1, 1865. The Uniform Holidays Act, 1968 shifted the
     * date of the commemoration of Memorial Day from May 30 to the last Monday in May.
     *
     * @link http://en.wikipedia.org/wiki/Memorial_Day
     *
     * @throws \Exception
     */
    private function calculateMemorialDay(): void
    {
        if ($this->year >= 1865) {
            $date = new DateTime("$this->year-5-30", new DateTimeZone($this->timezone));
            if ($this->year >= 1968) {
                $date = new DateTime("last monday of may $this->year", new DateTimeZone($this->timezone));
            }
            $this->addHoliday(new Holiday('memorialDay', [
                'en_US' => 'Memorial Day'
            ], $date, $this->locale));
        }
    }

    /**
     * Independence Day.
     *
     * Independence Day, commonly known as the Fourth of July or July Fourth, is a federal holiday in the United
     * States commemorating the adoption of the Declaration of Independence on July 4, 1776, declaring independence
     * from Great Britain. In case Independence Day falls on a Sunday, a substituted holiday is observed the
     * following Monday. If it falls on a Saturday, a substituted holiday is observed the previous Friday.
     *
     * @link http://en.wikipedia.org/wiki/Independence_Day_(United_States)
     *
     * @throws \Exception
     */
    private function calculateIndependenceDay(): void
    {
        if ($this->year >= 1776) {
            $this->addHoliday(new Holiday('independenceDay', [
                'en_US' => 'Independence Day'
            ], new DateTime("$this->year-7-4", new DateTimeZone($this->timezone)), $this->locale));
        }
    }

    /**
     * Labour Day.
     *
     * Labor Day in the United States is a holiday celebrated on the first Monday in September. It is a celebration
     * of the American labor movement and is dedicated to the social and economic achievements of workers.
     *
     * @link http://en.wikipedia.org/wiki/Labor_Day
     *
     * @throws \Exception
     */
    private function calculateLabourDay(): void
    {
        if ($this->year >= 1887) {
            $this->addHoliday(new Holiday(
                'labourDay',
                [
                    'en_US' => 'Labour Day'
                ],
                new DateTime("first monday of september $this->year", new DateTimeZone($this->timezone)),
                $this->locale
            ));
        }
    }

    /**
     * Columbus Day.
     *
     * Honors Christopher Columbus, traditional discoverer of the Americas. In some areas it is also a celebration
     * of Indigenous Peoples, or Italian culture and heritage. (traditionally October 12). Columbus Day first became
     * an official state holiday in Colorado in 1906, and became a federal holiday in the United States in 1937,
     * though people have celebrated Columbus's voyage since the colonial period. Since 1970 (Oct. 12), the holiday
     * has been fixed to the second Monday in October.
     *
     * @link http://en.wikipedia.org/wiki/Columbus_Day
     *
     * @throws \Exception
     */
    private function calculateColumbusDay(): void
    {
        if ($this->year >= 1937) {
            $date = new DateTime("$this->year-10-12", new DateTimeZone($this->timezone));
            if ($this->year >= 1970) {
                $date = new DateTime("second monday of october $this->year", new DateTimeZone($this->timezone));
            }
            $this->addHoliday(new Holiday('columbusDay', [
                'en_US' => 'Columbus Day'
            ], $date, $this->locale));
        }
    }

    /**
     * Veterans Day.
     *
     * Veterans Day is an official United States holiday that honors people who have served in the U.S. Armed Forces
     * also known as veterans. It is a federal holiday that is observed on November 11 since 1919. Congress amended
     * a bill on June 1, 1954, replacing "Armistice" with "Veterans," and it has been known as Veterans Day since.
     *
     * @link http://en.wikipedia.org/wiki/Veterans_Day
     *
     * @throws \Exception
     */
    private function calculateVeteransDay(): void
    {
        if ($this->year >= 1919) {
            $name = $this->year < 1954 ? 'Armistice Day' : 'Veterans Day';

            $this->addHoliday(new Holiday('veteransDay', [
                'en_US' => $name
            ], new DateTime("$this->year-11-11", new DateTimeZone($this->timezone)), $this->locale));
        }
    }

    /**
     * Thanksgiving Day.
     *
     * Thanksgiving, or Thanksgiving Day, is a holiday celebrated in the United States on the fourth Thursday in
     * November. It has been celebrated as a federal holiday every year since 1863, when, during the Civil War,
     * President Abraham Lincoln proclaimed a national day of "Thanksgiving and Praise to our beneficent Father who
     * dwelleth in the Heavens", to be celebrated on the last Thursday in November.
     *
     * @link http://en.wikipedia.org/wiki/Thanksgiving_(United_States)
     *
     * @throws \Exception
     */
    private function calculateThanksgivingDay(): void
    {
        if ($this->year >= 1863) {
            $this->addHoliday(new Holiday(
                'thanksgivingDay',
                [
                    'en_US' => 'Thanksgiving Day'
                ],
                new DateTime("fourth thursday of november $this->year", new DateTimeZone($this->timezone)),
                $this->locale
            ));
        }
    }

    /**
     * Calculate substitute holidays.
     *
     * When New Year's Day, Independence Day, or Christmas Day falls on a Saturday, the previous day is also a holiday.
     * When one of these holidays fall on a Sunday, the next day is also a holiday.
     *
     * @throws InvalidDateException
     * @throws \InvalidArgumentException
     * @throws UnknownLocaleException
     * @throws \Exception
     */
    private function calculateSubstituteHolidays(): void
    {
<<<<<<< HEAD
=======
        $datesIterator = $this->getIterator();
        $substituteHoliday = null;

>>>>>>> 54410e3e
        // Loop through all defined holidays
        foreach ($this->getHolidays() as $holiday) {
            $date = null;

            // Substitute holiday is on a Monday in case the holiday falls on a Sunday
            if (0 === (int)$holiday->format('w')) {
                $date = clone $holiday;
                $date->add(new DateInterval('P1D'));
            }

            // Substitute holiday is on a Friday in case the holiday falls on a Saturday
            if (6 === (int)$holiday->format('w')) {
                $date = clone $holiday;
                $date->sub(new DateInterval('P1D'));
            }

            // Add substitute holiday
<<<<<<< HEAD
            if (null !== $date) {
                $this->addHoliday(new SubstituteHoliday(
                    $holiday,
                    [],
                    $date,
                    $this->locale
                ));
=======
            if ($substituteHoliday instanceof Holiday) {
                $this->addHoliday(new Holiday('substituteHoliday:' . $substituteHoliday->shortName, [
                    'en_US' => $substituteHoliday->getName() . ' observed'
                ], $substituteHoliday, $this->locale));
>>>>>>> 54410e3e
            }
        }
    }
}<|MERGE_RESOLUTION|>--- conflicted
+++ resolved
@@ -268,12 +268,6 @@
      */
     private function calculateSubstituteHolidays(): void
     {
-<<<<<<< HEAD
-=======
-        $datesIterator = $this->getIterator();
-        $substituteHoliday = null;
-
->>>>>>> 54410e3e
         // Loop through all defined holidays
         foreach ($this->getHolidays() as $holiday) {
             $date = null;
@@ -291,20 +285,13 @@
             }
 
             // Add substitute holiday
-<<<<<<< HEAD
-            if (null !== $date) {
+            if ($date instanceof Holiday) {
                 $this->addHoliday(new SubstituteHoliday(
                     $holiday,
                     [],
                     $date,
                     $this->locale
                 ));
-=======
-            if ($substituteHoliday instanceof Holiday) {
-                $this->addHoliday(new Holiday('substituteHoliday:' . $substituteHoliday->shortName, [
-                    'en_US' => $substituteHoliday->getName() . ' observed'
-                ], $substituteHoliday, $this->locale));
->>>>>>> 54410e3e
             }
         }
     }
