--- conflicted
+++ resolved
@@ -105,7 +105,6 @@
 
         // Substitute holiday is on the next available weekday if a holiday falls on a Sunday.
         if (0 === (int)$holiday->format('w')) {
-<<<<<<< HEAD
             $date = clone $holiday;
             $date->modify('next monday');
 
@@ -115,14 +114,6 @@
                 $date,
                 $this->locale
             ));
-=======
-            $substituteHoliday = clone $holiday;
-            $substituteHoliday->modify('next monday');
-
-            $this->addHoliday(new Holiday('substituteHoliday:' . $substituteHoliday->shortName, [
-                'en_IE' => $substituteHoliday->getName() . ' observed'
-            ], $substituteHoliday, $this->locale));
->>>>>>> 54410e3e
         }
     }
 
@@ -175,7 +166,6 @@
 
         // Whenever Christmas Day does not fall on a weekday, the Tuesday following on it shall be a public holiday.
         if (\in_array((int)$holiday->format('w'), [0, 6], true)) {
-<<<<<<< HEAD
             $date = clone $holiday;
             $date->modify('next tuesday');
 
@@ -185,14 +175,6 @@
                 $date,
                 $this->locale
             ));
-=======
-            $substituteHoliday = clone $holiday;
-            $substituteHoliday->modify('next tuesday');
-
-            $this->addHoliday(new Holiday('substituteHoliday:' . $substituteHoliday->shortName, [
-                'en_IE' => $substituteHoliday->getName() . ' observed'
-            ], $substituteHoliday, $this->locale));
->>>>>>> 54410e3e
         }
     }
 
@@ -224,7 +206,6 @@
 
         // Whenever St. Stephens Day does not fall on a weekday, the Monday following on it shall be a public holiday.
         if (\in_array((int)$holiday->format('w'), [0, 6], true)) {
-<<<<<<< HEAD
             $date = clone $holiday;
             $date->modify('next monday');
 
@@ -234,14 +215,6 @@
                 $date,
                 $this->locale
             ));
-=======
-            $substituteHoliday = clone $holiday;
-            $substituteHoliday->modify('next monday');
-
-            $this->addHoliday(new Holiday('substituteHoliday:' . $substituteHoliday->shortName, [
-                'en_IE' => $substituteHoliday->getName() . ' observed'
-            ], $substituteHoliday, $this->locale));
->>>>>>> 54410e3e
         }
     }
 
@@ -278,7 +251,6 @@
 
         // Substitute holiday is on the next available weekday if a holiday falls on a Saturday or Sunday
         if (\in_array((int)$holiday->format('w'), [0, 6], true)) {
-<<<<<<< HEAD
             $date = clone $holiday;
             $date->modify('next monday');
 
@@ -288,14 +260,6 @@
                 $date,
                 $this->locale
             ));
-=======
-            $substituteHoliday = clone $holiday;
-            $substituteHoliday->modify('next monday');
-
-            $this->addHoliday(new Holiday('substituteHoliday:' . $substituteHoliday->shortName, [
-                'en_IE' => $substituteHoliday->getName() . ' observed'
-            ], $substituteHoliday, $this->locale));
->>>>>>> 54410e3e
         }
     }
 
