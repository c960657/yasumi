<?php
/**
 * This file is part of the Yasumi package.
 *
 * Copyright (c) 2015 - 2019 AzuyaLabs
 *
 * For the full copyright and license information, please view the LICENSE
 * file that was distributed with this source code.
 *
 * @author Sacha Telgenhof <me@sachatelgenhof.com>
 */

namespace Yasumi\Provider;

use DateInterval;
use DateTime;
use DateTimeZone;
use Yasumi\Holiday;

/**
 * Provider for all holidays in Sweden.
 */
class Sweden extends AbstractProvider
{
    use CommonHolidays, ChristianHolidays;

    /**
     * Code to identify this Holiday Provider. Typically this is the ISO3166 code corresponding to the respective
     * country or sub-region.
     */
    public const ID = 'SE';

    /**
     * Initialize holidays for Sweden.
     *
     * @throws \Yasumi\Exception\InvalidDateException
     * @throws \InvalidArgumentException
     * @throws \Yasumi\Exception\UnknownLocaleException
     * @throws \Exception
     */
    public function initialize(): void
    {
        $this->timezone = 'Europe/Stockholm';

        // Add common holidays
        $this->addHoliday($this->newYearsDay($this->year, $this->timezone, $this->locale));
        $this->addHoliday($this->internationalWorkersDay($this->year, $this->timezone, $this->locale));

        // Add common Christian holidays (common in Sweden)
        $this->addHoliday($this->epiphany($this->year, $this->timezone, $this->locale));
        $this->addHoliday($this->goodFriday($this->year, $this->timezone, $this->locale));
        $this->addHoliday($this->easter($this->year, $this->timezone, $this->locale));
        $this->addHoliday($this->easterMonday($this->year, $this->timezone, $this->locale));
        $this->addHoliday($this->ascensionDay($this->year, $this->timezone, $this->locale));
        $this->addHoliday($this->pentecost($this->year, $this->timezone, $this->locale));
        $this->calculateStJohnsDay(); // aka Midsummer's Day
        $this->calculateAllSaintsDay();
        $this->addHoliday($this->christmasEve($this->year, $this->timezone, $this->locale, Holiday::TYPE_OFFICIAL));
        $this->addHoliday($this->christmasDay($this->year, $this->timezone, $this->locale));
        $this->addHoliday($this->secondChristmasDay($this->year, $this->timezone, $this->locale));

        // Calculate other holidays
        $this->calculateNationalDay();
    }

    /**
     * St. John's Day / Midsummer.
     *
     * Midsummer, also known as St John's Day, is the period of time centred upon the summer solstice, and more
     * specifically the Northern European celebrations that accompany the actual solstice or take place on a day
     * between June 19 and June 25 and the preceding evening. The exact dates vary between different cultures.
     * The Christian Church designated June 24 as the feast day of the early Christian martyr St John the Baptist, and
     * the observance of St John's Day begins the evening before, known as St John's Eve.
     *
     * In Sweden the holiday has always been on a Saturday (between June 20 and June 26). Many of the celebrations of
     * midsummer take place on midsummer eve, when many workplaces are closed and shops must close their doors at noon.
     *
     * @link https://en.wikipedia.org/wiki/Midsummer#Sweden
     *
     * @throws \Yasumi\Exception\InvalidDateException
     * @throws \InvalidArgumentException
     * @throws \Yasumi\Exception\UnknownLocaleException
     * @throws \Exception
     */
    private function calculateStJohnsDay(): void
    {
<<<<<<< HEAD
        $date = new DateTime("$this->year-6-20", new DateTimeZone($this->timezone)); // Default date

        // Check between the 20th and 26th day which one is a Saturday
        for ($d = 0; $d <= 7; ++$d) {
            if ($date->format('l') === 'Saturday') {
                break;
            }
            $date->add(new DateInterval('P1D'));
        }

        $this->addHoliday(new Holiday('stJohnsDay', ['sv' => 'midsommardagen'], $date, $this->locale));
=======
        $this->addHoliday(new Holiday(
            'stJohnsDay',
            [],
            new DateTime("$this->year-6-20 this saturday", new DateTimeZone($this->timezone)),
            $this->locale
        ));
>>>>>>> 29c43ce9
    }

    /**
     * All Saints Day.
     *
     * All Saints' Day is a celebration of all Christian saints, particularly those who have no special feast days of
     * their own, in many Roman Catholic, Anglican and Protestant churches. In many western churches it is annually held
     * November 1 and in many eastern churches it is celebrated on the first Sunday after Pentecost. It is also known
     * as All Hallows Tide, All-Hallomas, or All Hallows' Day.
     *
     * The festival was retained after the Reformation in the calendar of the Anglican Church and in many Lutheran
     * churches. In the Lutheran churches, such as the Church of Sweden, it assumes a role of general commemoration of
     * the dead. In the Swedish calendar, the observance takes place on the Saturday between 31 October and 6 November.
     * In many Lutheran Churches, it is moved to the first Sunday of November.
     *
     * @link https://en.wikipedia.org/wiki/All_Saints%27_Day
     * @link http://www.timeanddate.com/holidays/sweden/all-saints-day
     *
     * @throws \Yasumi\Exception\InvalidDateException
     * @throws \InvalidArgumentException
     * @throws \Yasumi\Exception\UnknownLocaleException
     * @throws \Exception
     */
    private function calculateAllSaintsDay(): void
    {
        $this->addHoliday(new Holiday(
            'allSaintsDay',
            [],
            new DateTime("$this->year-10-31 this saturday", new DateTimeZone($this->timezone)),
            $this->locale
        ));
    }

    /**
     * National Day
     *
     * National Day of Sweden (Sveriges nationaldag) is a national holiday observed in Sweden on 6 June every year.
     * Prior to 1983, the day was celebrated as Svenska flaggans dag (Swedish flag day). At that time, the day was
     * renamed to the national day by the Riksdag. The tradition of celebrating this date began 1916 at the Stockholm
     * Olympic Stadium, in honour of the election of King Gustav Vasa in 1523, as this was considered the foundation of
     * modern Sweden.
     *
     * @throws \Yasumi\Exception\InvalidDateException
     * @throws \InvalidArgumentException
     * @throws \Yasumi\Exception\UnknownLocaleException
     * @throws \Exception
     */
    private function calculateNationalDay(): void
    {
        if ($this->year < 1916) {
            return;
        }

        $holiday_name = 'Svenska flaggans dag';

        // Since 1983 this day was named 'Sveriges nationaldag'
        if ($this->year >= 1983) {
            $holiday_name = 'Sveriges nationaldag';
        }

        $this->addHoliday(new Holiday(
            'nationalDay',
            ['sv' => $holiday_name],
            new DateTime("$this->year-6-6", new DateTimeZone($this->timezone)),
            $this->locale
        ));
    }
}<|MERGE_RESOLUTION|>--- conflicted
+++ resolved
@@ -84,26 +84,12 @@
      */
     private function calculateStJohnsDay(): void
     {
-<<<<<<< HEAD
-        $date = new DateTime("$this->year-6-20", new DateTimeZone($this->timezone)); // Default date
-
-        // Check between the 20th and 26th day which one is a Saturday
-        for ($d = 0; $d <= 7; ++$d) {
-            if ($date->format('l') === 'Saturday') {
-                break;
-            }
-            $date->add(new DateInterval('P1D'));
-        }
-
-        $this->addHoliday(new Holiday('stJohnsDay', ['sv' => 'midsommardagen'], $date, $this->locale));
-=======
         $this->addHoliday(new Holiday(
             'stJohnsDay',
             [],
             new DateTime("$this->year-6-20 this saturday", new DateTimeZone($this->timezone)),
             $this->locale
         ));
->>>>>>> 29c43ce9
     }
 
     /**
