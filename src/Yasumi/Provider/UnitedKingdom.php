--- conflicted
+++ resolved
@@ -121,11 +121,7 @@
         }
 
         // Moved to 8 May to commemorate the 50th (1995) and 75th (2020) anniversary of VE Day.
-<<<<<<< HEAD
-        if ($this->year === 1995 || $this->year === 2020) {
-=======
         if (1995 === $this->year || 2020 === $this->year) {
->>>>>>> 63eb9d5a
             $this->addHoliday(new Holiday(
                 'mayDayBankHoliday',
                 ['en_GB' => 'May Day Bank Holiday'],
@@ -171,11 +167,7 @@
 
         // Moved to 4 June for the celebration of the Golden (2002) and Diamond (2012) Jubilee
         // of Elizabeth II.
-<<<<<<< HEAD
-        if ($this->year === 2002 || $this->year === 2012) {
-=======
         if (2002 === $this->year || 2012 === $this->year) {
->>>>>>> 63eb9d5a
             $this->addHoliday(new Holiday(
                 'springBankHoliday',
                 ['en_GB' => 'Spring Bank Holiday'],
@@ -233,11 +225,7 @@
         // Statutory bank holiday from 1971, following a trial period from 1965 to 1970.
         // During the trial period, the definition was different than today, causing exceptions
         // in 1968 and 1969.
-<<<<<<< HEAD
-        if ($this->year === 1968 || $this->year === 1969) {
-=======
         if (1968 === $this->year || 1969 === $this->year) {
->>>>>>> 63eb9d5a
             $this->addHoliday(new Holiday(
                 'summerBankHoliday',
                 ['en_GB' => 'Summer Bank Holiday'],
