--- conflicted
+++ resolved
@@ -331,18 +331,12 @@
                 $date = clone $holiday;
                 $date->add(new DateInterval('P1D'));
 
-<<<<<<< HEAD
                 $this->addHoliday(new SubstituteHoliday(
                     $holiday,
                     [],
                     $date,
                     $this->locale
                 ));
-=======
-                $this->addHoliday(new Holiday('substituteHoliday:' . $substituteHoliday->shortName, [
-                    'en_ZA' => $substituteHoliday->getName() . ' observed'
-                ], $substituteHoliday, $this->locale));
->>>>>>> 54410e3e
             }
         }
     }
