<?php
/**
 *  This file is part of the Yasumi package.
 *
 *  Copyright (c) 2015 - 2016 AzuyaLabs
 *
 *  For the full copyright and license information, please view the LICENSE
 *  file that was distributed with this source code.
 *
 *  @author Sacha Telgenhof <stelgenhof@gmail.com>
 */

// Translation for International Workers' Day
return [
    'en_US' => 'International Workers\' Day',
    'nl_NL' => 'Dag van de arbeid',
    'nl_BE' => 'Dag van de arbeid',
    'ja_JP' => '労働の日',
    'it_IT' => 'Festa del Lavoro',
    'fr_FR' => 'Fête du Travail',
    'es_ES' => 'Día del Trabajador',
    'nb_NO' => 'Arbeidernes dag',
    'sv_SE' => 'Första maj',
    'fi_FI' => 'Vappu',
<<<<<<< HEAD
    'el_GR' => 'Εργατική Πρωτομαγιά',
=======
    'de_DE' => 'Tag der Arbeit'
>>>>>>> a759f0fb
];<|MERGE_RESOLUTION|>--- conflicted
+++ resolved
@@ -22,9 +22,6 @@
     'nb_NO' => 'Arbeidernes dag',
     'sv_SE' => 'Första maj',
     'fi_FI' => 'Vappu',
-<<<<<<< HEAD
+    'de_DE' => 'Tag der Arbeit',
     'el_GR' => 'Εργατική Πρωτομαγιά',
-=======
-    'de_DE' => 'Tag der Arbeit'
->>>>>>> a759f0fb
 ];