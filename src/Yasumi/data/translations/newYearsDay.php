<?php
/**
 *  This file is part of the Yasumi package.
 *
 *  Copyright (c) 2015 - 2016 AzuyaLabs
 *
 *  For the full copyright and license information, please view the LICENSE
 *  file that was distributed with this source code.
 *
 *  @author Sacha Telgenhof <stelgenhof@gmail.com>
 */

// Translation for New Year's Day
return [
    'da_DK' => 'Nytårsdag',
    'de_DE' => 'Neujahr',
    'el_GR' => 'Πρωτοχρονιά',
    'en_US' => 'New Year\'s Day',
    'es_ES' => 'Año Nuevo',
    'fi_FI' => 'Uudenvuodenpäivä',
    'fr_FR' => 'Jour de l\'An',
    'it_IT' => 'Capodanno',
    'ja_JP' => '元日',
    'nb_NO' => 'Første nyttårsdag',
    'nl_BE' => 'Nieuwjaar',
    'nl_NL' => 'Nieuwjaar',
    'pl_PL' => 'Nowy Rok',
    'sv_SE' => 'nyårsdagen',
<<<<<<< HEAD
    'fi_FI' => 'Uudenvuodenpäivä',
    'pt_BR' => 'Ano novo'
=======
>>>>>>> 1337f9b1
];<|MERGE_RESOLUTION|>--- conflicted
+++ resolved
@@ -26,9 +26,5 @@
     'nl_NL' => 'Nieuwjaar',
     'pl_PL' => 'Nowy Rok',
     'sv_SE' => 'nyårsdagen',
-<<<<<<< HEAD
-    'fi_FI' => 'Uudenvuodenpäivä',
     'pt_BR' => 'Ano novo'
-=======
->>>>>>> 1337f9b1
 ];