--- conflicted
+++ resolved
@@ -27,12 +27,8 @@
     "fzaninotto/faker": "~1.8",
     "mikey179/vfsstream": "~1.6",
     "phan/phan": "^2.2",
-<<<<<<< HEAD
-    "phpunit/phpunit": "~7.5",
-    "symfony/yaml": "^4.3"
-=======
+    "symfony/yaml": "^4.3",
     "phpunit/phpunit": "~8.3"
->>>>>>> 8aefa0d5
   },
   "autoload": {
     "psr-4": {
