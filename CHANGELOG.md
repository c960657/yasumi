--- conflicted
+++ resolved
@@ -13,14 +13,8 @@
 - Additional Dates for Australia/Victoria:AFL Grand Final Friday [\#190](https://github.com/azuyalabs/yasumi/pull/190) ([brucealdridge](https://github.com/brucealdridge))
 - Holiday providers for states of Austria. [\#182](https://github.com/azuyalabs/yasumi/pull/182) ([aprog](https://github.com/aprog))
 - Day of Liberation (Tag der Befreiung) is a one-time official holiday in 2020 in Berlin (Germany).
-
 - Added missing return (correct) and parameter types in various methods.
-<<<<<<< HEAD
-- Day of Liberation (Tag der Befreiung) is an one-time official holiday in 2020 in Berlin (Germany).
-- Catholic Christmas Day is a new official holiday since 2017 in the Ukraine. [\#202](https://github.com/azuyalabs/yasumi/pull/202)
 - Substituted holidays (holidays that fall in the weekend) for Australia. [\#201](https://github.com/azuyalabs/yasumi/pull/201) ([c960657](https://github.com/c960657))
-=======
->>>>>>> 889f1e11
 
 ### Changed
 - Statehood Day is celebrated at a new date since 2020 in Croatia. [\#203](https://github.com/azuyalabs/yasumi/pull/203) ([krukru](https://github.com/krukru))
