--- conflicted
+++ resolved
@@ -89,14 +89,14 @@
             <directory suffix="Test.php">./tests/Finland</directory>
         </testsuite>
 
-<<<<<<< HEAD
-        <testsuite name="NewZealand">
-            <directory suffix="Test.php">./tests/NewZealand</directory>
-=======
         <!-- Test Suite for holidays in Germany -->
         <testsuite name="Germany">
             <directory suffix="Test.php">./tests/Germany</directory>
->>>>>>> a759f0fb
+        </testsuite>
+
+        <!-- Test Suite for holidays in New Zealand -->
+        <testsuite name="NewZealand">
+            <directory suffix="Test.php">./tests/NewZealand</directory>
         </testsuite>
 
     </testsuites>
