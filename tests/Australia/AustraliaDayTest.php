<?php declare(strict_types=1);
/**
 * This file is part of the Yasumi package.
 *
 * Copyright (c) 2015 - 2020 AzuyaLabs
 *
 * For the full copyright and license information, please view the LICENSE
 * file that was distributed with this source code.
 *
 * @author Sacha Telgenhof <me@sachatelgenhof.com>
 */

namespace Yasumi\tests\Australia;

use DateTime;
use DateTimeZone;
use Exception;
use ReflectionException;
use Yasumi\Holiday;
use Yasumi\tests\YasumiTestCaseInterface;

/**
 * Class for testing Australia day in Australia.
 */
class AustraliaDayTest extends AustraliaBaseTestCase implements YasumiTestCaseInterface
{
    /**
     * The name of the holiday
     */
    public const HOLIDAY = 'australiaDay';

    /**
     * Tests the holiday defined in this test.
     *
     * @dataProvider HolidayDataProvider
     *
     * @param int $year the year for which the holiday defined in this test needs to be tested
     * @param DateTime $expected the expected date
     *
     * @throws ReflectionException
     */
    public function testHoliday($year, $expected)
    {
        $this->assertHoliday($this->region, self::HOLIDAY, $year, $expected);
    }

    /**
     * Tests Australia Day
     *
     * @dataProvider SubstituteHolidayDataProvider
     *
     * @param int $year the year for which the holiday defined in this test needs to be tested
     * @param DateTime $expected the expected date
     *
     * @throws ReflectionException
     * @throws Exception
     */
    public function testSubstituteHoliday($year, $expected)
    {
        if ($expected) {
            $this->assertSubstituteHoliday(
                $this->region,
                self::HOLIDAY,
                $year,
                new DateTime($expected, new DateTimeZone($this->timezone))
            );
        } else {
            $this->assertNotSubstituteHoliday(
                $this->region,
                self::HOLIDAY,
                $year
            );
        }
    }


    /**
     * Tests the translated name of the holiday defined in this test.
     * @throws ReflectionException
     */
    public function testTranslation(): void
    {
        $this->assertTranslatedHolidayName(
            $this->region,
            self::HOLIDAY,
            $this->generateRandomYear(2000),
            [self::LOCALE => 'Australia Day']
        );
    }

    /**
     * Tests type of the holiday defined in this test.
     * @throws ReflectionException
     */
    public function testHolidayType(): void
    {
        $this->assertHolidayType($this->region, self::HOLIDAY, $this->generateRandomYear(2000), Holiday::TYPE_OFFICIAL);
    }

    /**
     * Returns a list of random test dates used for assertion of the holiday defined in this test
     *
     * @return array list of test dates for the holiday defined in this test
     * @throws Exception
     */
    public function HolidayDataProvider(): array
    {
<<<<<<< HEAD
        return $this->generateRandomDates(1, 26, $this->timezone);
    }

    /**
     * Returns a list of test dates
     *
     * @return array list of test dates for the holiday defined in this test
     */
    public function SubstituteHolidayDataProvider(): array
    {
        $data = [
            [2010, null],
            [2011, null],
            [2012, null],
=======
        return [
            [2010, '2010-01-26'],
            [2011, '2011-01-26'],
            [2012, '2012-01-26'],
>>>>>>> 5324c088
            [2013, '2013-01-28'],
            [2014, '2014-01-27'],
            [2015, null],
            [2016, null],
            [2017, null],
            [2018, null],
            [2019, '2019-01-28'],
            [2020, '2020-01-27'],
        ];
    }
}<|MERGE_RESOLUTION|>--- conflicted
+++ resolved
@@ -105,7 +105,6 @@
      */
     public function HolidayDataProvider(): array
     {
-<<<<<<< HEAD
         return $this->generateRandomDates(1, 26, $this->timezone);
     }
 
@@ -116,16 +115,10 @@
      */
     public function SubstituteHolidayDataProvider(): array
     {
-        $data = [
+        return [
             [2010, null],
             [2011, null],
             [2012, null],
-=======
-        return [
-            [2010, '2010-01-26'],
-            [2011, '2011-01-26'],
-            [2012, '2012-01-26'],
->>>>>>> 5324c088
             [2013, '2013-01-28'],
             [2014, '2014-01-27'],
             [2015, null],
